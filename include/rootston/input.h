#ifndef _ROOTSTON_INPUT_H
#define _ROOTSTON_INPUT_H
#include <xkbcommon/xkbcommon.h>
#include <wayland-server.h>
#include <wlr/types/wlr_input_device.h>
#include <wlr/types/wlr_cursor.h>
#include <wlr/types/wlr_seat.h>
#include <wlr/xcursor.h>
#include "rootston/config.h"
#include "rootston/view.h"
#include "rootston/server.h"

#define ROOTS_KEYBOARD_PRESSED_KEYSYMS_CAP 32

struct roots_keyboard {
	struct roots_input *input;
	struct wlr_input_device *device;
	struct wl_listener key;
	struct wl_list link;

	xkb_keysym_t pressed_keysyms[ROOTS_KEYBOARD_PRESSED_KEYSYMS_CAP];
};

struct roots_pointer {
	struct roots_input *input;
	struct wlr_input_device *device;
	// We don't listen to any pointer events directly - they go through
	// wlr_cursor
	struct wl_list link;
};

struct roots_touch {
	struct roots_input *input;
	struct wlr_input_device *device;
	struct wl_listener down;
	struct wl_listener up;
	struct wl_listener motion;
	struct wl_listener cancel;
	struct wl_list link;
};

// TODO: tablet pad
struct roots_tablet_tool {
	struct roots_input *input;
	struct wlr_input_device *device;
	struct wl_listener axis;
	struct wl_listener proximity;
	struct wl_listener tip;
	struct wl_listener button;
	struct wl_list link;
};

enum roots_cursor_mode {
	ROOTS_CURSOR_PASSTHROUGH = 0,
	ROOTS_CURSOR_MOVE = 1,
	ROOTS_CURSOR_RESIZE = 2,
	ROOTS_CURSOR_ROTATE = 3,
};

enum roots_cursor_resize_edge {
	ROOTS_CURSOR_RESIZE_EDGE_TOP = 1,
	ROOTS_CURSOR_RESIZE_EDGE_BOTTOM = 2,
	ROOTS_CURSOR_RESIZE_EDGE_LEFT = 4,
	ROOTS_CURSOR_RESIZE_EDGE_RIGHT = 8,
};

struct roots_input_event {
	uint32_t serial;
	struct wlr_cursor *cursor;
	struct wlr_input_device *device;
};

struct roots_drag_icon {
	struct wlr_surface *surface;
	struct wl_list link; // roots_input::drag_icons
	bool mapped;

	struct wl_listener surface_destroy;
	struct wl_listener surface_commit;
};

struct roots_input {
	struct roots_config *config;
	struct roots_server *server;

	// TODO: multiseat, multicursor
	struct wlr_cursor *cursor;
	struct wlr_xcursor_theme *theme;
	struct wlr_xcursor *xcursor;
	struct wlr_seat *wl_seat;
<<<<<<< HEAD
	struct roots_view *client_cursor_view;
	struct wl_list drag_icons;
=======
	struct wl_client *cursor_client;
>>>>>>> 9129687a

	enum roots_cursor_mode mode;
	struct roots_view *active_view, *last_active_view;
	int offs_x, offs_y;
	int view_x, view_y, view_width, view_height;
	float view_rotation;
	uint32_t resize_edges;

	// Ring buffer of input events that could trigger move/resize/rotate
	int input_events_idx;
	struct roots_input_event input_events[16];

	struct wl_list keyboards;
	struct wl_list pointers;
	struct wl_list touch;
	struct wl_list tablet_tools;

	struct wl_listener input_add;
	struct wl_listener input_remove;

	struct wl_listener cursor_motion;
	struct wl_listener cursor_motion_absolute;
	struct wl_listener cursor_button;
	struct wl_listener cursor_axis;
	struct wl_listener cursor_tool_axis;
	struct wl_listener cursor_tool_tip;

	struct wl_listener pointer_grab_begin;
	struct wl_listener pointer_grab_end;

	struct wl_listener request_set_cursor;
};

struct roots_input *input_create(struct roots_server *server,
		struct roots_config *config);
void input_destroy(struct roots_input *input);

void pointer_add(struct wlr_input_device *device, struct roots_input *input);
void pointer_remove(struct wlr_input_device *device, struct roots_input *input);
void keyboard_add(struct wlr_input_device *device, struct roots_input *input);
void keyboard_remove(struct wlr_input_device *device, struct roots_input *input);
void tablet_tool_add(struct wlr_input_device *device, struct roots_input *input);
void tablet_tool_remove(struct wlr_input_device *device, struct roots_input *input);

void cursor_initialize(struct roots_input *input);
void cursor_load_config(struct roots_config *config,
		struct wlr_cursor *cursor,
		struct roots_input *input,
		struct roots_desktop *desktop);
const struct roots_input_event *get_input_event(struct roots_input *input,
		uint32_t serial);
void view_begin_move(struct roots_input *input, struct wlr_cursor *cursor,
		struct roots_view *view);
void view_begin_resize(struct roots_input *input, struct wlr_cursor *cursor,
		struct roots_view *view, uint32_t edges);

void set_view_focus(struct roots_input *input, struct roots_desktop *desktop,
	struct roots_view *view);

#endif<|MERGE_RESOLUTION|>--- conflicted
+++ resolved
@@ -88,12 +88,8 @@
 	struct wlr_xcursor_theme *theme;
 	struct wlr_xcursor *xcursor;
 	struct wlr_seat *wl_seat;
-<<<<<<< HEAD
-	struct roots_view *client_cursor_view;
 	struct wl_list drag_icons;
-=======
 	struct wl_client *cursor_client;
->>>>>>> 9129687a
 
 	enum roots_cursor_mode mode;
 	struct roots_view *active_view, *last_active_view;
