#ifndef _ROOTSTON_VIEW_H
#define _ROOTSTON_VIEW_H

#include <stdbool.h>
#include <wlr/types/wlr_box.h>
#include <wlr/types/wlr_surface.h>
#include <wlr/types/wlr_xdg_shell_v6.h>

struct roots_wl_shell_surface {
	struct roots_view *view;

	// TODO: Maybe destroy listener should go in roots_view
	struct wl_listener destroy;
	struct wl_listener request_move;
	struct wl_listener request_resize;
	struct wl_listener request_set_maximized;
	struct wl_listener set_state;

	struct wl_listener surface_commit;
};

struct roots_xdg_surface_v6 {
	struct roots_view *view;

	// TODO: Maybe destroy listener should go in roots_view
	struct wl_listener commit;
	struct wl_listener destroy;
	struct wl_listener request_move;
	struct wl_listener request_resize;
<<<<<<< HEAD

	struct {
		bool needs_move;
		double x, y;
		uint32_t width, height;
	} move_resize;
=======
	struct wl_listener request_maximize;
>>>>>>> bf5640db
};

struct roots_xwayland_surface {
	struct roots_view *view;

	// TODO: Maybe destroy listener should go in roots_view
	struct wl_listener destroy;
	struct wl_listener request_configure;
	struct wl_listener request_move;
	struct wl_listener request_resize;
	struct wl_listener request_maximize;
	struct wl_listener map_notify;
	struct wl_listener unmap_notify;
};

enum roots_view_type {
	ROOTS_WL_SHELL_VIEW,
	ROOTS_XDG_SHELL_V6_VIEW,
	ROOTS_XWAYLAND_VIEW,
};

struct roots_view {
	struct roots_desktop *desktop;

	double x, y;
	float rotation;

	bool maximized;
	struct {
		double x, y;
		uint32_t width, height;
		float rotation;
	} saved;

	// TODO: Something for roots-enforced width/height
	enum roots_view_type type;
	union {
		struct wlr_wl_shell_surface *wl_shell_surface;
		struct wlr_xdg_surface_v6 *xdg_surface_v6;
#ifdef HAS_XWAYLAND
		struct wlr_xwayland_surface *xwayland_surface;
#endif
	};
	union {
		struct roots_wl_shell_surface *roots_wl_shell_surface;
		struct roots_xdg_surface_v6 *roots_xdg_surface_v6;
#ifdef HAS_XWAYLAND
		struct roots_xwayland_surface *roots_xwayland_surface;
#endif
	};
	struct wlr_surface *wlr_surface;

	// TODO: This would probably be better as a field that's updated on a
	// configure event from the xdg_shell
	// If not then this should follow the typical type/impl pattern we use
	// elsewhere
	void (*get_size)(const struct roots_view *view, struct wlr_box *box);
	void (*activate)(struct roots_view *view, bool active);
	void (*move)(struct roots_view *view, double x, double y);
	void (*resize)(struct roots_view *view, uint32_t width, uint32_t height);
	void (*move_resize)(struct roots_view *view, double x, double y,
		uint32_t width, uint32_t height);
	void (*maximize)(struct roots_view *view, bool maximized);
	void (*close)(struct roots_view *view);
};

void view_get_box(const struct roots_view *view, struct wlr_box *box);
void view_activate(struct roots_view *view, bool active);
void view_move(struct roots_view *view, double x, double y);
void view_resize(struct roots_view *view, uint32_t width, uint32_t height);
void view_move_resize(struct roots_view *view, double x, double y,
	uint32_t width, uint32_t height);
void view_maximize(struct roots_view *view, bool maximized);
void view_close(struct roots_view *view);
bool view_center(struct roots_view *view);
void view_setup(struct roots_view *view);
void view_teardown(struct roots_view *view);

#endif<|MERGE_RESOLUTION|>--- conflicted
+++ resolved
@@ -27,16 +27,13 @@
 	struct wl_listener destroy;
 	struct wl_listener request_move;
 	struct wl_listener request_resize;
-<<<<<<< HEAD
+	struct wl_listener request_maximize;
 
 	struct {
 		bool needs_move;
 		double x, y;
 		uint32_t width, height;
 	} move_resize;
-=======
-	struct wl_listener request_maximize;
->>>>>>> bf5640db
 };
 
 struct roots_xwayland_surface {
