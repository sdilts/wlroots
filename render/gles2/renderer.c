#include <stdint.h>
#include <stdlib.h>
#include <assert.h>
#include <GLES2/gl2.h>
#include <GLES2/gl2ext.h>
#include <wayland-util.h>
#include <wayland-server-protocol.h>
#include <wlr/backend.h>
#include <wlr/render.h>
#include <wlr/render/egl.h>
#include <wlr/render/interface.h>
#include <wlr/render/matrix.h>
#include <wlr/util/log.h>
#include "render/gles2.h"
#include "glapi.h"

struct shaders shaders;

static bool compile_shader(GLuint type, const GLchar *src, GLuint *shader) {
	*shader = GL_CALL(glCreateShader(type));
	int len = strlen(src);
	GL_CALL(glShaderSource(*shader, 1, &src, &len));
	GL_CALL(glCompileShader(*shader));
	GLint success;
	GL_CALL(glGetShaderiv(*shader, GL_COMPILE_STATUS, &success));
	if (success == GL_FALSE) {
		GLint loglen;
		GL_CALL(glGetShaderiv(*shader, GL_INFO_LOG_LENGTH, &loglen));
		GLchar msg[loglen];
		GL_CALL(glGetShaderInfoLog(*shader, loglen, &loglen, msg));
		wlr_log(L_ERROR, "Shader compilation failed");
		wlr_log(L_ERROR, "%s", msg);
		glDeleteShader(*shader);
		return false;
	}
	return true;
}

static bool compile_program(const GLchar *vert_src,
		const GLchar *frag_src, GLuint *program) {
	GLuint vertex, fragment;
	if (!compile_shader(GL_VERTEX_SHADER, vert_src, &vertex)) {
		return false;
	}
	if (!compile_shader(GL_FRAGMENT_SHADER, frag_src, &fragment)) {
		glDeleteShader(vertex);
		return false;
	}
	*program = GL_CALL(glCreateProgram());
	GL_CALL(glAttachShader(*program, vertex));
	GL_CALL(glAttachShader(*program, fragment));
	GL_CALL(glLinkProgram(*program));
	GLint success;
	GL_CALL(glGetProgramiv(*program, GL_LINK_STATUS, &success));
	if (success == GL_FALSE) {
		GLint loglen;
		GL_CALL(glGetProgramiv(*program, GL_INFO_LOG_LENGTH, &loglen));
		GLchar msg[loglen];
		GL_CALL(glGetProgramInfoLog(*program, loglen, &loglen, msg));
		wlr_log(L_ERROR, "Program link failed");
		wlr_log(L_ERROR, "%s", msg);
		glDeleteProgram(*program);
		glDeleteShader(vertex);
		glDeleteShader(fragment);
		return false;
	}
	glDetachShader(*program, vertex);
	glDetachShader(*program, fragment);
	glDeleteShader(vertex);
	glDeleteShader(fragment);

	return true;
}

static void init_default_shaders() {
	if (shaders.initialized) {
		return;
	}
	if (!compile_program(vertex_src, fragment_src_rgba, &shaders.rgba)) {
		goto error;
	}
	if (!compile_program(vertex_src, fragment_src_rgbx, &shaders.rgbx)) {
		goto error;
	}
	if (!compile_program(quad_vertex_src, quad_fragment_src, &shaders.quad)) {
		goto error;
	}
	if (!compile_program(quad_vertex_src, ellipse_fragment_src, &shaders.ellipse)) {
		goto error;
	}
	if (glEGLImageTargetTexture2DOES) {
		if (!compile_program(quad_vertex_src, fragment_src_external, &shaders.external)) {
			goto error;
		}
	}

	wlr_log(L_DEBUG, "Compiled default shaders");
	shaders.initialized = true;
	return;
error:
	wlr_log(L_ERROR, "Failed to set up default shaders!");
}

static void init_globals() {
	init_default_shaders();
}

static void wlr_gles2_begin(struct wlr_renderer *wlr_renderer,
		struct wlr_output *output) {
	GL_CALL(glViewport(0, 0, output->width, output->height));

	// enable transparency
	GL_CALL(glEnable(GL_BLEND));
	GL_CALL(glBlendFunc(GL_SRC_ALPHA, GL_ONE_MINUS_SRC_ALPHA));

	// Note: maybe we should save output projection and remove some of the need
	// for users to sling matricies themselves
}

static void wlr_gles2_end(struct wlr_renderer *wlr_renderer) {
	// no-op
}

static void wlr_gles2_clear(struct wlr_renderer *wlr_renderer, float red,
		float green, float blue, float alpha) {
	glClearColor(red, green, blue, alpha);
	glClear(GL_COLOR_BUFFER_BIT);
}

static void wlr_gles2_scissor(struct wlr_renderer *wlr_renderer,
		struct wlr_box *box) {
	if (box != NULL) {
		glScissor(box->x, box->y, box->width, box->height);
		glEnable(GL_SCISSOR_TEST);
	} else {
		glDisable(GL_SCISSOR_TEST);
	}
}

static struct wlr_texture *wlr_gles2_texture_create(
		struct wlr_renderer *wlr_renderer) {
	struct wlr_gles2_renderer *renderer =
		(struct wlr_gles2_renderer *)wlr_renderer;
	return gles2_texture_create(renderer->egl);
}

static void draw_quad() {
	GLfloat verts[] = {
		1, 0, // top right
		0, 0, // top left
		1, 1, // bottom right
		0, 1, // bottom left
	};
	GLfloat texcoord[] = {
		1, 0, // top right
		0, 0, // top left
		1, 1, // bottom right
		0, 1, // bottom left
	};

	GL_CALL(glVertexAttribPointer(0, 2, GL_FLOAT, GL_FALSE, 0, verts));
	GL_CALL(glVertexAttribPointer(1, 2, GL_FLOAT, GL_FALSE, 0, texcoord));

	GL_CALL(glEnableVertexAttribArray(0));
	GL_CALL(glEnableVertexAttribArray(1));

	GL_CALL(glDrawArrays(GL_TRIANGLE_STRIP, 0, 4));

	GL_CALL(glDisableVertexAttribArray(0));
	GL_CALL(glDisableVertexAttribArray(1));
}

static bool wlr_gles2_render_texture(struct wlr_renderer *wlr_renderer,
		struct wlr_texture *texture, const float (*matrix)[16]) {
	if (!texture || !texture->valid) {
		wlr_log(L_ERROR, "attempt to render invalid texture");
		return false;
	}

	wlr_texture_bind(texture);
	GL_CALL(glUniformMatrix4fv(0, 1, GL_FALSE, *matrix));
	// TODO: source alpha from somewhere else I guess
	GL_CALL(glUniform1f(2, 1.0f));
	draw_quad();
	return true;
}

static void wlr_gles2_render_quad(struct wlr_renderer *wlr_renderer,
		const float (*color)[4], const float (*matrix)[16]) {
	GL_CALL(glUseProgram(shaders.quad));
	GL_CALL(glUniformMatrix4fv(0, 1, GL_FALSE, *matrix));
	GL_CALL(glUniform4f(1, (*color)[0], (*color)[1], (*color)[2], (*color)[3]));
	draw_quad();
}

static void wlr_gles2_render_ellipse(struct wlr_renderer *wlr_renderer,
		const float (*color)[4], const float (*matrix)[16]) {
	GL_CALL(glUseProgram(shaders.ellipse));
	GL_CALL(glUniformMatrix4fv(0, 1, GL_TRUE, *matrix));
	GL_CALL(glUniform4f(1, (*color)[0], (*color)[1], (*color)[2], (*color)[3]));
	draw_quad();
}

static const enum wl_shm_format *wlr_gles2_formats(
		struct wlr_renderer *renderer, size_t *len) {
	static enum wl_shm_format formats[] = {
		WL_SHM_FORMAT_ARGB8888,
		WL_SHM_FORMAT_XRGB8888,
		WL_SHM_FORMAT_ABGR8888,
		WL_SHM_FORMAT_XBGR8888,
	};
	*len = sizeof(formats) / sizeof(formats[0]);
	return formats;
}

static bool wlr_gles2_buffer_is_drm(struct wlr_renderer *wlr_renderer,
		struct wl_resource *buffer) {
	struct wlr_gles2_renderer *renderer =
		(struct wlr_gles2_renderer *)wlr_renderer;
	EGLint format;
	return wlr_egl_query_buffer(renderer->egl, buffer,
		EGL_TEXTURE_FORMAT, &format);
}

static bool wlr_gles2_read_pixels(struct wlr_renderer *renderer,
		enum wl_shm_format wl_fmt, uint32_t stride, uint32_t width,
		uint32_t height, uint32_t src_x, uint32_t src_y, uint32_t dst_x,
		uint32_t dst_y, void *data) {
	const struct pixel_format *fmt = gl_format_for_wl_format(wl_fmt);
	if (fmt == NULL) {
		wlr_log(L_ERROR, "Cannot read pixels: unsupported pixel format");
		return false;
	}

	// Make sure any pending drawing is finished before we try to read it
	glFinish();

	// Unfortunately GLES2 doesn't support GL_PACK_*, so we have to read
	// the lines out row by row
	unsigned char *p = data + dst_y * stride;
	for (size_t i = src_y; i < src_y + height; ++i) {
		glReadPixels(src_x, src_y + height - i - 1, width, 1, fmt->gl_format,
			fmt->gl_type, p + i * stride + dst_x * fmt->bpp / 8);
	}

	return true;
}

<<<<<<< HEAD
static void wlr_gles2_read_pixels(struct wlr_renderer *wlr_renderer,
		int x, int y, int width, int height, void *out_data) {
	glReadPixels(x, y, width, height, GL_RGBA, GL_UNSIGNED_BYTE, out_data);
	rgba_to_argb(out_data, height, width*4);
=======
static bool wlr_gles2_format_supported(struct wlr_renderer *r,
		enum wl_shm_format wl_fmt) {
	return gl_format_for_wl_format(wl_fmt);
>>>>>>> ed5b1fde
}

static struct wlr_renderer_impl wlr_renderer_impl = {
	.begin = wlr_gles2_begin,
	.end = wlr_gles2_end,
	.clear = wlr_gles2_clear,
	.scissor = wlr_gles2_scissor,
	.texture_create = wlr_gles2_texture_create,
	.render_with_matrix = wlr_gles2_render_texture,
	.render_quad = wlr_gles2_render_quad,
	.render_ellipse = wlr_gles2_render_ellipse,
	.formats = wlr_gles2_formats,
	.buffer_is_drm = wlr_gles2_buffer_is_drm,
	.read_pixels = wlr_gles2_read_pixels,
	.format_supported = wlr_gles2_format_supported,
};

struct wlr_renderer *wlr_gles2_renderer_create(struct wlr_backend *backend) {
	init_globals();
	struct wlr_gles2_renderer *renderer;
	if (!(renderer = calloc(1, sizeof(struct wlr_gles2_renderer)))) {
		return NULL;
	}
	wlr_renderer_init(&renderer->wlr_renderer, &wlr_renderer_impl);

	renderer->egl = wlr_backend_get_egl(backend);

	return &renderer->wlr_renderer;
}<|MERGE_RESOLUTION|>--- conflicted
+++ resolved
@@ -246,16 +246,9 @@
 	return true;
 }
 
-<<<<<<< HEAD
-static void wlr_gles2_read_pixels(struct wlr_renderer *wlr_renderer,
-		int x, int y, int width, int height, void *out_data) {
-	glReadPixels(x, y, width, height, GL_RGBA, GL_UNSIGNED_BYTE, out_data);
-	rgba_to_argb(out_data, height, width*4);
-=======
 static bool wlr_gles2_format_supported(struct wlr_renderer *r,
 		enum wl_shm_format wl_fmt) {
 	return gl_format_for_wl_format(wl_fmt);
->>>>>>> ed5b1fde
 }
 
 static struct wlr_renderer_impl wlr_renderer_impl = {
