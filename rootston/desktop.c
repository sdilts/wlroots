#define _POSIX_C_SOURCE 199309L
#include <assert.h>
#include <time.h>
#include <stdlib.h>
#include <math.h>
#include <wlr/types/wlr_box.h>
#include <wlr/types/wlr_compositor.h>
#include <wlr/types/wlr_cursor.h>
#include <wlr/types/wlr_gamma_control.h>
#include <wlr/types/wlr_output_layout.h>
#include <wlr/types/wlr_wl_shell.h>
#include <wlr/types/wlr_xdg_shell_v6.h>
#include <wlr/util/log.h>
#include "rootston/desktop.h"
#include "rootston/server.h"

void view_destroy(struct roots_view *view) {
	struct roots_desktop *desktop = view->desktop;
	for (size_t i = 0; i < desktop->views->length; ++i) {
		struct roots_view *_view = desktop->views->items[i];
		if (view == _view) {
			list_del(desktop->views, i);
			break;
		}
	}
	free(view);
}

void view_get_size(struct roots_view *view, struct wlr_box *box) {
	if (view->get_size) {
		view->get_size(view, box);
		return;
	}
	box->x = box->y = 0;
	box->width = view->wlr_surface->current->width;
	box->height = view->wlr_surface->current->height;
}

void view_get_input_bounds(struct roots_view *view, struct wlr_box *box) {
	if (view->get_input_bounds) {
		view->get_input_bounds(view, box);
		return;
	}

	if (view->type == ROOTS_XDG_SHELL_V6_VIEW) {
		box->x = view->xdg_surface_v6->geometry->x;
		box->y = view->xdg_surface_v6->geometry->y;
		box->width = view->xdg_surface_v6->geometry->width;
		box->height = view->xdg_surface_v6->geometry->height;
		return;
	}

	box->x = box->y = 0;
	box->width = view->wlr_surface->current->width;
	box->height = view->wlr_surface->current->height;
}

void view_activate(struct roots_view *view, bool activate) {
	if (view->activate) {
		view->activate(view, activate);
	}
}

void view_resize(struct roots_view *view, uint32_t width, uint32_t height) {
	if (view->resize) {
		view->resize(view, width, height);
	}
}

static struct wlr_subsurface *subsurface_at(struct wlr_surface *surface,
		double sx, double sy, double *sub_x, double *sub_y) {
	struct wlr_subsurface *subsurface;
	wl_list_for_each(subsurface, &surface->subsurface_list, parent_link) {
		double _sub_x = subsurface->surface->current->subsurface_position.x;
		double _sub_y = subsurface->surface->current->subsurface_position.y;
		struct wlr_subsurface *sub =
			subsurface_at(subsurface->surface, _sub_x + sx, _sub_y + sy,
				sub_x, sub_y);
		if (sub) {
			// TODO: convert sub_x and sub_y to the parent coordinate system
			return sub;
		}

		int sub_width = subsurface->surface->current->buffer_width;
		int sub_height = subsurface->surface->current->buffer_height;
		if ((sx > _sub_x && sx < _sub_x + sub_width) &&
				(sy > _sub_y && sub_y < sub_y + sub_height)) {
			*sub_x = _sub_x;
			*sub_y = _sub_y;
			return subsurface;
		}
	}

	return NULL;
}

static struct wlr_xdg_surface_v6 *xdg_v6_popup_at(
		struct wlr_xdg_surface_v6 *surface, double sx, double sy,
		double *popup_sx, double *popup_sy) {
	struct wlr_xdg_surface_v6 *popup;
	wl_list_for_each(popup, &surface->popups, popup_link) {
		double _popup_sx = surface->geometry->x + popup->popup_state->geometry.x;
		double _popup_sy =  surface->geometry->y + popup->popup_state->geometry.y;
		int popup_width =  popup->popup_state->geometry.width;
		int popup_height =  popup->popup_state->geometry.height;

		struct wlr_xdg_surface_v6 *_popup =
			xdg_v6_popup_at(popup, sx - _popup_sx + popup->geometry->x,
				sy - _popup_sy + popup->geometry->y, popup_sx, popup_sy);
		if (_popup) {
			*popup_sx = *popup_sx + _popup_sx - popup->geometry->x;
			*popup_sy = *popup_sy + _popup_sy - popup->geometry->y;
			return _popup;
		}

		if ((sx > _popup_sx && sx < _popup_sx + popup_width) &&
				(sy > _popup_sy && sy < _popup_sy + popup_height)) {
			*popup_sx = _popup_sx - popup->geometry->x;
			*popup_sy = _popup_sy - popup->geometry->y;
			return popup;
		}
	}

	return NULL;
}

struct roots_view *view_at(struct roots_desktop *desktop, double lx, double ly,
		struct wlr_surface **surface, double *sx, double *sy) {
	for (int i = desktop->views->length - 1; i >= 0; --i) {
		struct roots_view *view = desktop->views->items[i];

		double view_sx = lx - view->x;
		double view_sy = ly - view->y;

<<<<<<< HEAD
		if (view->type == ROOTS_XDG_SHELL_V6_VIEW) {
			double popup_sx, popup_sy;
			struct wlr_xdg_surface_v6 *popup =
				xdg_v6_popup_at(view->xdg_surface_v6, view_sx, view_sy,
					&popup_sx, &popup_sy);

			if (popup) {
				*sx = view_sx - popup_sx;
				*sy = view_sy - popup_sy;
				*surface = popup->surface;
				return view;
			}
=======
		struct wlr_box box;
		view_get_input_bounds(view, &box);
		if (view->rotation != 0.0) {
			// Coordinates relative to the center of the view
			double ox = view_sx - (double)box.width/2,
				oy = view_sy - (double)box.height/2;
			// Rotated coordinates
			double rx = cos(view->rotation)*ox - sin(view->rotation)*oy,
				ry = cos(view->rotation)*oy + sin(view->rotation)*ox;
			view_sx = rx + (double)box.width/2;
			view_sy = ry + (double)box.height/2;
>>>>>>> b2d478a4
		}

		double sub_x, sub_y;
		struct wlr_subsurface *subsurface =
			subsurface_at(view->wlr_surface, view_sx, view_sy, &sub_x, &sub_y);
		if (subsurface) {
			*sx = view_sx - sub_x;
			*sy = view_sy - sub_y;
			*surface = subsurface->surface;
			return view;
		}

		if (wlr_box_contains_point(&box, view_sx, view_sy)) {
			*sx = view_sx;
			*sy = view_sy;
			*surface = view->wlr_surface;
			return view;
		}
	}
	return NULL;
}

struct roots_desktop *desktop_create(struct roots_server *server,
		struct roots_config *config) {
	struct roots_desktop *desktop = calloc(1, sizeof(struct roots_desktop));
	wlr_log(L_DEBUG, "Initializing roots desktop");

	assert(desktop->views = list_create());
	wl_list_init(&desktop->outputs);
	wl_list_init(&desktop->output_add.link);
	desktop->output_add.notify = output_add_notify;
	wl_list_init(&desktop->output_remove.link);
	desktop->output_remove.notify = output_remove_notify;

	wl_signal_add(&server->backend->events.output_add,
			&desktop->output_add);
	wl_signal_add(&server->backend->events.output_remove,
			&desktop->output_remove);

	desktop->server = server;
	desktop->config = config;
	desktop->layout = wlr_output_layout_create();
	desktop->compositor = wlr_compositor_create(
			server->wl_display, server->renderer);

	desktop->xdg_shell_v6 = wlr_xdg_shell_v6_create(server->wl_display);
	wl_signal_add(&desktop->xdg_shell_v6->events.new_surface,
		&desktop->xdg_shell_v6_surface);
	desktop->xdg_shell_v6_surface.notify = handle_xdg_shell_v6_surface;

	desktop->wl_shell = wlr_wl_shell_create(server->wl_display);
	wl_signal_add(&desktop->wl_shell->events.new_surface,
		&desktop->wl_shell_surface);
	desktop->wl_shell_surface.notify = handle_wl_shell_surface;

	desktop->xwayland = wlr_xwayland_create(server->wl_display,
		desktop->compositor);
	wl_signal_add(&desktop->xwayland->events.new_surface,
		&desktop->xwayland_surface);
	desktop->xwayland_surface.notify = handle_xwayland_surface;

	desktop->gamma_control_manager = wlr_gamma_control_manager_create(
			server->wl_display);

	return desktop;
}

void desktop_destroy(struct roots_desktop *desktop) {
	// TODO
}<|MERGE_RESOLUTION|>--- conflicted
+++ resolved
@@ -132,20 +132,6 @@
 		double view_sx = lx - view->x;
 		double view_sy = ly - view->y;
 
-<<<<<<< HEAD
-		if (view->type == ROOTS_XDG_SHELL_V6_VIEW) {
-			double popup_sx, popup_sy;
-			struct wlr_xdg_surface_v6 *popup =
-				xdg_v6_popup_at(view->xdg_surface_v6, view_sx, view_sy,
-					&popup_sx, &popup_sy);
-
-			if (popup) {
-				*sx = view_sx - popup_sx;
-				*sy = view_sy - popup_sy;
-				*surface = popup->surface;
-				return view;
-			}
-=======
 		struct wlr_box box;
 		view_get_input_bounds(view, &box);
 		if (view->rotation != 0.0) {
@@ -157,7 +143,21 @@
 				ry = cos(view->rotation)*oy + sin(view->rotation)*ox;
 			view_sx = rx + (double)box.width/2;
 			view_sy = ry + (double)box.height/2;
->>>>>>> b2d478a4
+		}
+
+		if (view->type == ROOTS_XDG_SHELL_V6_VIEW) {
+			// TODO: test if this works with rotated views
+			double popup_sx, popup_sy;
+			struct wlr_xdg_surface_v6 *popup =
+				xdg_v6_popup_at(view->xdg_surface_v6, view_sx, view_sy,
+					&popup_sx, &popup_sy);
+
+			if (popup) {
+				*sx = view_sx - popup_sx;
+				*sy = view_sy - popup_sy;
+				*surface = popup->surface;
+				return view;
+			}
 		}
 
 		double sub_x, sub_y;
